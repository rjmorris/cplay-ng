--- conflicted
+++ resolved
@@ -8,12 +8,9 @@
 	- removed cplay.list
 	- added support for VLC
 	- added support for playing videos
-<<<<<<< HEAD
 	- added -s flag to allow saving state on close and restoring on open
-=======
 	- log error instead of crash on invalid cplayrc
 	- fixed some python3 bytestring issues
->>>>>>> 24e49249
 	- translations are now managed on
 	  https://www.transifex.com/projects/p/cplay-ng/
 	- a lot of internal restructuring to ease collaboration with Andreas van
